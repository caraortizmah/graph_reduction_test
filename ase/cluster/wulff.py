from __future__ import print_function
import numpy as np
from ase.utils import basestring
<<<<<<< HEAD

=======
from itertools import product
from re import findall
from ase.cluster.factory import GCD, GCD1
from ase.visualize import view
from ase.io import write
from ase.data import chemical_symbols, covalent_radii
from random import shuffle
import copy
import os, sys, time
from ase.neighborlist import NeighborList
from ase import Atom, Atoms
>>>>>>> 2793cd12

delta = 1e-10
_debug = False


<<<<<<< HEAD
def wulff_construction(symbol, surfaces, energies, size, structure,
                       rounding='closest', latticeconstant=None,
                       debug=False, maxiter=100):
=======
def wulff_construction(bulk, surfaces, energies, size, structure,
                       rounding='closest', latticeconstant=None, 
                       debug=False, maxiter=100,center=[0.,0.,0.]):
>>>>>>> 2793cd12
    """Create a cluster using the Wulff construction.

    A cluster is created with approximately the number of atoms
    specified, following the Wulff construction, i.e. minimizing the
    surface energy of the cluster.

    Parameters:

    bulk: bulk structure of the desired material.

    surfaces: A list of surfaces. Each surface is an (h, k, l) tuple or
    list of integers.

    energies: A list of surface energies for the surfaces.

    size: The desired number of atoms.

<<<<<<< HEAD
    structure: The desired crystal structure.  One of the strings
    "fcc", "bcc", or "sc".
=======
    structure: The desired bulk structure.  Either one of the strings
    "fcc", "bcc", "sc", "hcp", "graphite"; or one of the cluster factory
    objects from the ase.cluster.XXX modules.
>>>>>>> 2793cd12

    rounding (optional): Specifies what should be done if no Wulff
    construction corresponds to exactly the requested number of atoms.
    Should be a string, either "above", "below" or "closest" (the
    default), meaning that the nearest cluster above or below - or the
    closest one - is created instead.

    latticeconstant (optional): The lattice constant.  If not given,
    extracted from ase.data.

    debug (optional): If non-zero, information about the iteration towards
    the right cluster size is printed.
    """

    global _debug
    _debug = debug

    if debug:
        print('Wulff: Aiming for cluster with %i atoms (%s)' %
              (size, rounding))

        if rounding not in ['above', 'below', 'closest']:
            raise ValueError('Invalid rounding: %s' % rounding)

    # Interpret structure, if it is a string.
    if isinstance(structure, basestring):
        if structure == 'fcc':
            from ase.cluster.cubic import FaceCenteredCubic as structure
        elif structure == 'bcc':
            from ase.cluster.cubic import BodyCenteredCubic as structure
        elif structure == 'sc':
            from ase.cluster.cubic import SimpleCubic as structure
        elif structure == 'hcp':
            from ase.cluster.hexagonal import \
                HexagonalClosedPacked as structure
        elif structure == 'graphite':
            from ase.cluster.hexagonal import Graphite as structure
        else:
            error = 'bulk structure %s is not supported.' % structure
            raise NotImplementedError(error)

    # Check number of surfaces
    nsurf = len(surfaces)
    if len(energies) != nsurf:
        raise ValueError('The energies array should contain %d values.'
                         % (nsurf,))

    # Copy energies array so it is safe to modify it
    energies = np.array(energies)

    # We should check that for each direction, the surface energy plus
    # the energy in the opposite direction is positive.  But this is
    # very difficult in the general case!

    # Before starting, make a fake cluster just to extract the
    # interlayer distances in the relevant directions, and use these
    # to "renormalize" the surface energies such that they can be used
    # to convert to number of layers instead of to distances.
<<<<<<< HEAD
    atoms = structure(symbol, surfaces, 5 * np.ones(len(surfaces), int),
                      latticeconstant=latticeconstant)
    for i, s in enumerate(surfaces):
        d = atoms.get_layer_distance(s)
        energies[i] /= d
        
    # First guess a size that is not too large.
    wanted_size = size ** (1.0 / 3.0)
    max_e = max(energies)
    factor = wanted_size / max_e
    atoms, layers = make_atoms(symbol, surfaces, energies, factor, structure,
                               latticeconstant)
    if len(atoms) == 0:
        # Probably the cluster is very flat
        if debug:
            print('First try made an empty cluster, trying again.')
        factor = 1 / energies.min()
        atoms, layers = make_atoms(symbol, surfaces, energies, factor,
                                   structure, latticeconstant)
        if len(atoms) == 0:
            raise RuntimeError('Failed to create a finite cluster.')

    # Second guess: scale to get closer.
    old_factor = factor
    old_layers = layers
    old_atoms = atoms
    factor *= (size / len(atoms))**(1.0 / 3.0)
    atoms, layers = make_atoms(symbol, surfaces, energies, factor,
                               structure, latticeconstant)
    if len(atoms) == 0:
        print('Second guess gave an empty cluster, discarding it.')
        atoms = old_atoms
        factor = old_factor
        layers = old_layers
    else:
        del old_atoms

    # Find if the cluster is too small or too large (both means perfect!)
    below = above = None
    if len(atoms) <= size:
        below = atoms
    if len(atoms) >= size:
        above = atoms

    # Now iterate towards the right cluster
    iter = 0
    while (below is None or above is None):
        if len(atoms) < size:
            # Find a larger cluster
            if debug:
                print('Making a larger cluster.')
            factor = ((layers + 0.5 + delta) / energies).min()
            atoms, new_layers = make_atoms(symbol, surfaces, energies, factor,
                                           structure, latticeconstant)
            assert (new_layers - layers).max() == 1
            assert (new_layers - layers).min() >= 0
            layers = new_layers
        else:
            # Find a smaller cluster
            if debug:
                print('Making a smaller cluster.')
            factor = ((layers - 0.5 - delta) / energies).max()
            atoms, new_layers = make_atoms(symbol, surfaces, energies, factor,
                                           structure, latticeconstant)
            assert (new_layers - layers).max() <= 0
            assert (new_layers - layers).min() == -1
            layers = new_layers
        if len(atoms) <= size:
            below = atoms
        if len(atoms) >= size:
            above = atoms
        iter += 1
        if iter == maxiter:
            raise RuntimeError('Runaway iteration.')
    if rounding == 'below':
        if debug:
            print('Choosing smaller cluster with %i atoms' % len(below))
        return below
    elif rounding == 'above':
        if debug:
            print('Choosing larger cluster with %i atoms' % len(above))
        return above
    else:
        assert rounding == 'closest'
        if (len(above) - size) < (size - len(below)):
            atoms = above
        else:
            atoms = below
        if debug:
            print('Choosing closest cluster with %i atoms' % len(atoms))
        return atoms


def make_atoms(symbol, surfaces, energies, factor, structure, latticeconstant):
    layers1 = factor * np.array(energies)
    layers = np.round(layers1).astype(int)
    atoms = structure(symbol, surfaces, layers,
                      latticeconstant=latticeconstant)
    if _debug:
        print('Created a cluster with %i atoms: %s' % (len(atoms),
                                                       str(layers)))
    return (atoms, layers)
=======
    ##THIS IS A 5X5X5 CLUSTER ONLY TO GET THE INTERLAYER DISTANCE
    distances = None
    print("distances 1",distances)
    atoms = structure(bulk, surfaces, 5 * np.ones(len(surfaces), int), distances,
                      latticeconstant=latticeconstant)
    # view(atoms)
    # print('distances')
    # print(distances)

    # print("distances",distances)
    for i, s in enumerate(surfaces):
        ##FROM BASE
        d = atoms.get_layer_distance(s,12)/12
        ##ENERGY IS NORMALISES WRT THE INTERLAYER DISTANCE SO THE
        ##PROPORTIONALITY IS E-LAYERS (UNITS OF E/N_layers)
        ##print("s",s,"get_layer_distance",d)
        #energies[i] /= d
    
    if type(size) == float:
        """
        if option == 1:
            for shift_x in [0,0.5]:
                for shift_y in [0,0.5]:
                    for shift_z in [0,0.5]:
                        center = [float(shift_x),float(shift_x),float(shift_x)]
        """
        #print("SURFACES",surfaces)
        #print("size is a float")
        """This is the loop to get the NP closest to the desired size"""
        if len(energies) == 1:
            scale_f = np.array([0.5])
            distances = scale_f*size
            layers = np.array([distances/d])
            atoms_midpoint = make_atoms_dist(symbol, surfaces, layers, distances, 
                                structure, center, latticeconstant)
            small = large = None
            
            if np.mean(atoms_midpoint.get_cell_lengths_and_angles()[0:3]) == size:
                midpoint = scale_f
            else:
                small = large = scale_f
                if np.mean(atoms_midpoint.get_cell_lengths_and_angles()[0:3]) > size:
                    large = scale_f
                    while np.mean(atoms_midpoint.get_cell_lengths_and_angles()[0:3]) > size:
                        scale_f = scale_f/2.
                        distances = scale_f*size
                        layers = np.array([distances/d])
                        atoms_midpoint = make_atoms_dist(symbol, surfaces, layers, distances, 
                                structure, center, latticeconstant)
                    small = scale_f
                    midpoint = small
                elif np.mean(atoms_midpoint.get_cell_lengths_and_angles()[0:3]) < size:
                    small = scale_f
                    while np.mean(atoms_midpoint.get_cell_lengths_and_angles()[0:3]) < size:
                        scale_f = scale_f*2.
                        distances = scale_f*size
                        layers = np.array([distances/d])
                        atoms_midpoint = make_atoms_dist(symbol, surfaces, layers, distances, 
                                structure, center, latticeconstant)
                    large = scale_f
                    midpoint = large
        else:            
            small = np.array(energies)/((max(energies)*2.))
            large = np.array(energies)/((min(energies)*2.))
            midpoint = (large+small)/2.
            distances = midpoint*size
            #print("midpoint1",midpoint,"distances",distances)
            layers= distances/d
            atoms_midpoint = make_atoms_dist(bulk, surfaces, layers, distances, 
                                        structure, center, latticeconstant)
            #print("ATOMS_MIDPOINT_suerte",atoms_midpoint)
            #if atoms_midpoint.get_cell_lengths_and_angles()[0] == size:
                #return atoms_midpoint
        #print("small",small,"large",large)
        #print("MIDPOINT",midpoint)
        iteration = 0
        maxiteration = 20
        while abs(np.mean(atoms_midpoint.get_cell_lengths_and_angles()[0:3]) - size) > 0.15*size:
            midpoint = (small+large)/2.
            #midpoint = midpoint*fact
            #print("L",np.round(large,2))
            #print("S",np.round(small,2))
            #print("M",np.round(midpoint,2))
            distances = midpoint*size
            layers= distances/d
            atoms_midpoint = make_atoms_dist(symbol, surfaces, layers, distances, 
                                             structure, center, latticeconstant)
            print("ATOMS_MIDPOINT",atoms_midpoint)
            if np.mean(atoms_midpoint.get_cell_lengths_and_angles()[0:3]) > size:
                large = midpoint
            elif np.mean(atoms_midpoint.get_cell_lengths_and_angles()[0:3]) < size:
                small = midpoint
            iteration += 1
            if iteration == maxiteration:
                print("Max iteration reached, CHECK the NP0")
                print("ATOMS_MIDPOINT",atoms_midpoint)
                break
            
        #exit()        
        
        
        print("Initial NP",atoms_midpoint.get_chemical_formula())
        #print("Is it Stoich?",atoms_midpoint.stoichiometry)
        #return atoms_midpoint
    
        midpoint_0 =  np.copy(midpoint)
        #print("VERANO",atoms_midpoint.get_chemical_formula())
        #name = atoms_midpoint.get_chemical_formula()+"_"+str(nsurf)+"s_NP0.xyz"
        """
        For now I will keep it here too
        """
        name = atoms_midpoint.get_chemical_formula()+"_NP0.xyz"
        write_np(name,atoms_midpoint)
        """
        HERE IT IS!
        """
        """
        if options== 1:
            print("IT WORKS")
        for shift_x in [0,0.5]:
            for shift_y in [0,0.5]:
                for shift_z in [0,0.5]:
                    center = [float(shift_x),float(shift_x),float(shift_x)]
        """
        if all(np.sort(bulk.get_all_distances())[:,1]-max(np.sort(bulk.get_all_distances())[:,1]) < 0.2):
            n_neighbour = max(np.sort(bulk.get_all_distances())[:,1])
        else:
            n_neighbour = None
        coordination(atoms_midpoint,debug,size,n_neighbour)
        os.chdir('../')
        return atoms_midpoint
        
        """
        THIS PART OS GOING TO BE REMOVED IN VERSION 3?
        else:
            return atoms_midpoint
            print("Start iterations to achieve stoichiometry")
            #for i in range(100):   
            for i in range(5):
            #for i in range(1000):
                for j in (1,-1):
                    for centering in (True, False):
                        for c in range(10):
                        #delta = midpoint*i*j*0.001
                            delta = midpoint*i*j*0.1
                            distances = (midpoint+delta)*size
                            layers= distances/d
                        #print("layers",layers)
                            if (layers > 1).all():
                                c = c*0.1
                                center = [c, c, c]
                                atoms_midpoint = make_stoich(symbol, surfaces, layers, distances, 
                                                             structure, centering, center, latticeconstant)
                        #print("Is it Stoich?",atoms_midpoint.stoichiometry)
                                print("NP",atoms_midpoint.get_chemical_formula(),
                                      np.mean(atoms_midpoint.get_cell_lengths_and_angles()[0:3]),
                                      "Delta",i*j*0.1,"c",c,
                                      atoms_midpoint.stoichiometry)
                            #view(atoms_midpoint)
                                if atoms_midpoint.stoichiometry == True:
                                    Delta = i*j*2
                                    #name = str(atoms_midpoint.get_chemical_formula())+"_"+str(nsurf)+"s_NP1_"+str(Delta)+"%.xyz"
                                    #write_np(name,atoms_midpoint)
                                    #return atoms_midpoint
        #return atoms_midpoint    
        print("NO STOICHIOMETRIC CLUSTER FOUND") 
        
        atoms_midpoint = None
        if atoms_midpoint == None and nsurf > 1:
            print("OH NO!")
            center = [0.5,0.5,0.5]
            #maxrange = np.array(100 * np.ones(len(surfaces), int))
            maxrange = np.array(2 * np.ones(len(surfaces), int))
            print("maxrange",maxrange)
            states = np.array([i for i in product(*(range(i+1) for i in maxrange))])
            print(len(states))
            for i in states:
                for centering in (True, False):
                    for n in (-1,1):
                        midpoint = (1+n*0.1*i)*midpoint_0
                        #midpoint = (1+n*0.01*i)*midpoint_0
                        #print("DELTA",midpoint/midpoint_0)
                        delta = np.amax(n*0.1*i*100)-np.amin(n*0.1*i*100)
                        #print("DELTA",np.amax(n*0.1*i*100),np.amin(n*0.1*i*100),np.amax(n*0.1*i*100)-np.amin(n*0.1*i*100))
                        #print("DDDDD",np.sum(abs(midpoint_0/midpoint))/3.)
                        distances = midpoint*size
                        layers= distances/d
                        if (layers > 1).all():
                            atoms_midpoint = make_stoich(symbol, surfaces, layers, distances, 
                                                    structure, centering, center, latticeconstant)
                            print("NP",atoms_midpoint.get_chemical_formula(),
                                  n*0.01*i*100, np.mean(atoms_midpoint.get_cell_lengths_and_angles()[0:3]),
                                  atoms_midpoint.stoichiometry)
                            if atoms_midpoint.stoichiometry == True:
                                #name = str(atoms_midpoint.get_chemical_formula())+"_"+str(nsurf)+"s_NP2_"+str(delta)+".xyz"
                                #write_np(name,atoms_midpoint)
                                #return atoms_midpoint
                                pass
            #return None
    
    elif type(size) == int:
        _debug = debug
        print("size is an int")
        wanted_size = size ** (1.0 / 3.0)
        max_e = max(energies)
        factor = wanted_size / max_e
        ##MAKES THE FIRST CLUSTER
        atoms, layers = make_atoms(symbol, surfaces, energies, factor, structure,
                                   latticeconstant)
        ##IF THE CLUSTER IS EMPTY IT TRIES WITH ANOTHER ENERGY
        if len(atoms) == 0:
            # Probably the cluster is very flat
            if debug:
                print('First try made an empty cluster, trying again.')
            factor = 1 / energies.min()
            atoms, layers = make_atoms(symbol, surfaces, energies, factor,
                                       structure, latticeconstant)
            if len(atoms) == 0:
                raise RuntimeError('Failed to create a finite cluster.')
    
        # Second guess: scale to get closer.
        old_factor = factor
        old_layers = layers
        old_atoms = atoms
        factor *= (size / len(atoms))**(1.0 / 3.0)
        atoms, layers = make_atoms(symbol, surfaces, energies, factor,
                                   structure, latticeconstant)
        if len(atoms) == 0:
            print('Second guess gave an empty cluster, discarding it.')
            atoms = old_atoms
            factor = old_factor
            layers = old_layers
        else:
            del old_atoms
    
        # Find if the cluster is too small or too large (both means perfect!)
        below = above = None
        if len(atoms) <= size:
            below = atoms
        if len(atoms) >= size:
            above = atoms
    
        # Now iterate towards the right cluster
        iter = 0
        while (below is None or above is None):
            if len(atoms) < size:
                # Find a larger cluster
                if debug:
                    print('Making a larger cluster.')
                ##KEEPS INCREASING THE DIMENSIONS
                factor = ((layers + 0.5 + delta) / energies).min()
                atoms, new_layers = make_atoms(symbol, surfaces, energies, factor,
                                               structure, latticeconstant)
                assert (new_layers - layers).max() == 1
                assert (new_layers - layers).min() >= 0
                layers = new_layers
            else:
                # Find a smaller cluster
                if debug:
                    print('Making a smaller cluster.')
                ##KEEPS DECREASING THE DIMENSIONS
                factor = ((layers - 0.5 - delta) / energies).max()
                atoms, new_layers = make_atoms(symbol, surfaces, energies, factor,
                                               structure, latticeconstant)
                assert (new_layers - layers).max() <= 0
                assert (new_layers - layers).min() == -1
                layers = new_layers
            if len(atoms) <= size:
                below = atoms
            if len(atoms) >= size:
                above = atoms
            iter += 1
            if iter == maxiter:
                raise RuntimeError('Runaway iteration.')
        if rounding == 'below':
            if debug:
                print('Choosing smaller cluster with %i atoms' % len(below))
            return below
        elif rounding == 'above':
            if debug:
                print('Choosing larger cluster with %i atoms' % len(above))
            return above
        else:
            assert rounding == 'closest'
            if (len(above) - size) < (size - len(below)):
                atoms = above
            else:
                atoms = below
            if debug:
                print('Choosing closest cluster with %i atoms' % len(atoms))
            return atoms

        """
def make_atoms(symbol, surfaces, energies, factor, structure, center, latticeconstant):
    ##N_layers PROPORTIONAL TO THE ENERGIES*FACTOR(iteration)
    layers1 = factor * np.array(energies)
    layers = np.round(layers1).astype(int)
    ##USES THE FACTORY TO CUT THE CLUSTER
    atoms = structure(symbol, surfaces, layers, center,
                      latticeconstant=latticeconstant)
    if _debug:
        print('Created a cluster with %i atoms: %s' % (len(atoms),
                                                       str(layers)))
    return (atoms, layers)

def make_atoms_dist(symbol, surfaces, layers, distances, structure, center, latticeconstant):
    #print("1distances",distances)
    layers = np.round(layers).astype(int)
    #print("1layers",layers)
    atoms = structure(symbol, surfaces, layers, distances, center= center,                   
                      latticeconstant=latticeconstant)
    #print("BB",atoms)
    return (atoms)

def make_stoich(symbol, surfaces, layers, distances, structure, centering, center, latticeconstant):
    #print("1distances",distances)
    layers = np.round(layers).astype(int)
    #print("1layers",layers)
    atoms = structure(symbol, surfaces, layers, distances, centering, center,
                      latticeconstant=latticeconstant)
    #print("BB",atoms)
    return (atoms)

def write_np(name1,atoms_midpoint):
    #atom_positions = ('\n'.join('  '.join(str(cell) for cell in row) for row in 
                    #atoms_midpoint.get_positions()))
    #symbols = atoms_midpoint.get_chemical_symbols()
    #print(len(symbols))
    #for i in symbols:
        #print(i), atom_positions[i]
        #print("Title")
        #for j, i in enumerate(atom_position):
            #print(int(numbers[j]),"x",*i)
        #print("******************************************")
    
    #with open(name1,'a') as f:
    #f = open(name1,'w')
    #f.write("THIS IS A HEADER \n \n")    
    write(name1,atoms_midpoint, format="xyz")
    #with open(name1,'a') as f:
        #f.write("THIS IS A HEADER")
def coordination(atoms,debug,size,n_neighbour):
    #time_0_coord = time.time()
    """Now find how many atoms have the first coordination shell
    """
    newpath = './{}'.format(str(int(size)))
    if not os.path.exists(newpath):
        os.makedirs(newpath)
    os.chdir(newpath)
    name=atoms.get_chemical_formula()+'_NP0.xyz'
    write(name,atoms,format='xyz',columns=['symbols', 'positions'])
            
    #atoms_0 = copy.deepcopy(atoms)
    #time_0_nn = time.time()
    nearest_neighbour= []
    if n_neighbour is None:
        for i in range(len(atoms.get_atomic_numbers())): 
            nearest_neighbour.append(np.min([x for x in atoms.get_all_distances()[i] if x>0]))
        nearest_neighbour_av = np.average(nearest_neighbour)
        for i in nearest_neighbour:
            if i > nearest_neighbour_av*1.5:
                print("EXITING: there is something strange with the distances, check NP0 for size", int(size))
                return None
    else:
        nearest_neighbour = [n_neighbour]*len(atoms.get_atomic_numbers())
            
    
    final = False
    while final == False:
        final = True
        
        
       
        
        #print("nearest_neighbour \n",nearest_neighbour)
        """
        c = time.time()
        for i in range(len(atoms.get_atomic_numbers())):
            C.append((atoms.get_all_distances()[i] <= nearest_neighbour[i] *1.2).sum()-1)
            #print("i",i,"C",C[i])
            
        print("c time:",time.time()-c)  
        """
        C = make_C(atoms,nearest_neighbour)
        
        #F= make_F(atoms,C,nearest_neighbour)
        
        
        """           
        for i in range(len(atoms.get_atomic_numbers())):
            if F[i] is not None:
                print("i",i,atoms.get_atomic_numbers()[i],F[i],C[F[i]],atoms.get_positions()[i])
        
        name = atoms.get_chemical_formula()+"_NP_test.xyz"
        write_np(name,atoms)
        """
        
        
        """
        F=[]
        for i in range(len(atoms.get_atomic_numbers())):
            index = -1
            for j in range(len(atoms.get_all_distances()[i])):
                if atoms.get_all_distances()[i][j] <= nearest_neighbour[i] *1.2:
                    index += 1
                    #print("i",i,j)
            F.append(index)
            
        for i in range(len(C)):
            print(C[i]-F[i])
        #print(f-time.time())
        exit()    
        """
        
            #C.append((np.sort((atoms.get_all_distances()))[i,1:13] <= (np.sort(atoms.get_all_distances()))[i,1]+0.2).sum())
            #print(i,C[i])
        #print("sconosciuti \n",nearest_neighbour[69], np.sort(atoms.get_all_distances()[69]),C[69])
        """First version: very slow
        startTime = time.time()
        A = np.empty((0,len(atoms.get_atomic_numbers())))
        for i in range(len(atoms.get_atomic_numbers())):
            aa=np.absolute(np.around(atoms.get_all_distances()[i],3) - np.around(nearest_neighbour[i],3)) < 0.2
            A = np.append(A,[aa],axis=0)
        for i in range(len(A)):
            C.append(np.count_nonzero(A[i]))
        print("C ",C)
        print("Loop2",len(atoms.get_atomic_numbers()),time.time()-startTime)
        """
        #time_0_array = time.time()
        coord=np.empty((0,5))
        #print("coord",coord)   
        for d in set(atoms.get_atomic_numbers()):
            a=np.array([d, np.mean([C[i] for i in range(len(atoms.get_atomic_numbers())) if atoms.get_atomic_numbers()[i] == d]),
                        np.max([C[i] for i in range(len(atoms.get_atomic_numbers())) if atoms.get_atomic_numbers()[i] == d]),
                        np.min([C[i] for i in range(len(atoms.get_atomic_numbers())) if atoms.get_atomic_numbers()[i] == d]),
                        chemical_symbols[d]])
            coord = np.append(coord,[a],axis=0)
        coord = coord[coord[:,4].argsort()]
        #print("Time coord vector",time.time()-time_0_array)
        print("coord \n",coord)
        
        if check_stoich(atoms,coord) is 'stop':
            print("Exiting because the structure is oxygen defective")
            return None
        
            
            
        """
        for i in range(len(atoms.ufu)):
            if coord[i][4] == 'O':
                a = print(coord[i])
                if 
        exit()    
        """
        """create a new vector with the max coordination/2"""
        
        #name = atoms.get_chemical_formula()+"_NP0.xyz"
        #write_np(name,atoms)
        
        #for i in range(len(atoms.get_atomic_numbers())):
            #print("AO",len(atoms.get_atomic_numbers()),i,atoms.get_atomic_numbers()[i])
        
        E=[]
        for i in atoms.get_atomic_numbers():
            if int(i) == (8 or 16):
                E.append(1)
                #print(i,E)
            else:
                for n in coord:
                    #E.append(n[2]/2)
                    if i == int(n[0]):
                    #if i == 44:
                        #print("N",n)
                        E.append((int(n[2]))/2)
                        #print(i,E)
                        #print(i,n[0],"n[2]",n[2]/2)
        
        #print("E",len(E),E)
        
        """
        for i in range(len(atomtype(size)s.get_atomic_numbers())):
            print(i,atoms.get_atomic_numbers()[i],E[i])
        """    
          
    
        """
        First version of the loop to remove undercoordinated atoms
        """
        #write_np("NP0.xyz",atoms)
        D = []
        for i,j in enumerate(C):
            if j < E[i]:
                D.append(i)
        #print("D",D)
        for i,j in enumerate(D):
            atoms.pop(j-i)
            nearest_neighbour.pop(j-i)
            C = np.delete(C,j-i)
        check_stoich(atoms)
        #view(atoms)
        #name = atoms.get_chemical_formula()+"_NP1.xyz"
        #write_np(name,atoms)
        
        """
        nearest_neighbour= []
        for i in range(len(atoms.get_atomic_numbers())): 
            nearest_neighbour.append(np.min([x for x in atoms.get_all_distances()[i] if x>0]))
        #print("nearest_neighbour \n",nearest_neighbour)
        """

        
        """
        print("*******HW*******",S)
        for i in S:
            print(atoms.get_atomic_numbers()[i],C[i])
            """
            
        """
        C=[]
        for i in range(len(atoms.get_atomic_numbers())):
            C.append((atoms.get_all_distances()[i] <= nearest_neighbour[i] *1.2).sum()-1)
            #print(i,atoms.positions[i],"\n",atoms.get_all_distances()[i],"\n",(atoms.get_all_distances()[i] <= nearest_neighbour[i] *1.2))
        """
        
        
        """
        for i in range(len(atoms.get_atomic_numbers())):
            #if atoms.get_atomic_numbers()[i] != (8 or 16): 
            print(i,"C",C[i],"E",E[i],atoms.get_atomic_numbers()[i],atoms.positions[i])
        print("**********************************************************")    
        exit()
        """
        
        """Selective removal of atoms in excess"""
        
        #write_np("NP1.xyz",atoms)
        #print("sorted C", sorted(C), sorted(range(len(C)), key= lambda k:C[k]))
        """
        I = []
        for i in range(len(S)):
            if S[i] < len(C):
                I.append(i)
        print("I",I)    
        """
        #N = sorted(range(len(C)), key= lambda k:C[k])
        """
        Example of removing a list of elements from another list
        l1 = [1,2,3,4,5]
        l2 = [2,4,5]
        print(list(set(l1) - set(l2)))
        l1 = [x for x in l1 if x not in l2]
        print(l1)
        exit()
        """
        
                
        ####C = make_C(atoms,nearest_neighbour)
        ####S = make_F(atoms,C,nearest_neighbour)
        """
        The S list contains the atoms indices (referred to the list of atoms.whatever)
        in the correct order to be removed that takes into account the coordination
        of the metal atom from which they are removed.
        First I create a list called tmp_l, which contains just the right number
        of atoms to be removed in order to obtain a stoichiometric NP 
        and then I pop them in the following step.
        (I cannot remember why I did it this way and not directly all in one step,
        but there was an error.)
        """
        ####S = make_F(atoms,C,nearest_neighbour)
        
        """
        print("S",S)
        for i in S:
            print(i,atoms.get_atomic_numbers()[i])
        """
        #total = 0.
        #print("NP0",atoms.get_center_of_mass())
        #time_0_loop = time.time()
        atoms_only_metal = copy.deepcopy(atoms)
        del atoms_only_metal[[atom.index for atom in atoms if atom.symbol=='O']]
        del atoms_only_metal[[atom.index for atom in atoms if atom.symbol=='S']]
        center_of_metal = atoms_only_metal.get_center_of_mass()
        S = None
        #for i in range(len(C)):
            #print(i,atoms.get_atomic_numbers()[i],C[i],E[i])
        dev_s = 100000000.0
        #index=0
        if debug == 1:
            print("Atoms to be removed",atoms.excess)
        if atoms.excess is not None:
            for i,j in enumerate(atoms.excess):
                if j > 0:
                    #print("i",i,"j",j)
                    C = make_C(atoms,nearest_neighbour)
                    S = make_F(atoms,C,nearest_neighbour,debug)
                    for h in range(len(S)):
                        atoms1 = copy.deepcopy(atoms)
                        ###TEST
                        C1 = copy.deepcopy(C)
                        E1 = copy.deepcopy(E)
                        nearest_neighbour1 = copy.deepcopy(nearest_neighbour)
                        ind=0
                        #print("**********************************************")
                        #print("HERE2",atoms1)
                        tmp_l = []
                        for m in S[h]:
                            """
                            This part could be made more pythonic
                            """
                            if ind < int(j):
                                if atoms1.get_atomic_numbers()[m] == int(coord[i,0]):
                                    tmp_l.append(m)
                                    ind = ind + 1
                        tot = 0
                        for k in sorted(tmp_l):
                            atoms1.pop(k-tot)
                            nearest_neighbour1.pop(k-tot)
                            
                            C1 = np.delete(C1,k-tot)
                            E1 = np.delete(E1,k-tot)
                            tot += 1
                        ###atoms1.center()
                        #dev = np.std(atoms1.get_cell_lengths_and_angles()[0:3]/atoms1.get_center_of_mass()) 
                        dev = np.std(center_of_metal/atoms1.get_center_of_mass())
                        #print("TEST",center_of_metal,atoms1.get_center_of_mass(),dev)
                        #dist = np.linalg.norm((atoms1.get_cell_lengths_and_angles()[0:3]/2)-atoms1.get_center_of_mass())
                        #print("DEV",dev,"NORM",dist)
                        """
                        atoms2 = Atoms('FCl', positions=[(np.ndarray.tolist(atoms1.get_cell_lengths_and_angles()[0:3]/2)),
                                                         (np.ndarray.tolist(atoms1.get_center_of_mass()))],
                                                            cell=[atoms1.get_cell()[0,0],atoms1.get_cell()[1,1],
                                                                    atoms1.get_cell()[2,2]])
                        """
                        #coc = Atom('F',position=(np.ndarray.tolist(atoms1.get_cell_lengths_and_angles()[0:3]/2)))
                        #cof = Atom('Cl',position=(np.ndarray.tolist(atoms1.get_center_of_mass())))
                        #atoms1.extend(coc)
                        #atoms1.extend(cof)
                        #print("DEV",atoms1.get_cell_lengths_and_angles()[0:3],
                              #atoms1.get_center_of_mass(),dev)
                        #print("h",dev,dev_s)
                        #print("C and E",len(C1),len(E1))
                        if debug == True:
                            #index += 1
                            comment = ("DC = "+str(dev*100)+' Lattice="' +
                                       ' '.join([str(x) for x in np.reshape(atoms.cell.T,
                                                        9, order='F')]) +
                                       '"')
                            #name = atoms1.get_chemical_formula()+'_'+str(round(dev*100,7))+"_"+str(index)+".xyz"
                            name = atoms1.get_chemical_formula()+'_'+str(round(dev*100,7))+".xyz"
                            #name1 = atoms1.get_chemical_formula()+'_'+str(round(dev*100,7))+".vasp"
                            #time_print = time.time()
                            write(name,atoms1,format='xyz',comment=comment,columns=['symbols', 'positions'])
                            #print("Time to print", time.time()-time_print)
                            #total += time.time()-time_print
                            #write(name1,atoms1, format="vasp", sort=True, vasp5=True)
                        if dev < dev_s:
                            #print("IS IS!!!")
                            dev_s = dev
                            atoms_f = copy.deepcopy(atoms1) 
                            nearest_neighbour_f = copy.deepcopy(nearest_neighbour1)
                            C_f = copy.deepcopy(C1)
                            E_f = copy.deepcopy(E1)
                            if debug == False:
                                if round(dev_s,7) == 0.:
                                    break
            atoms = copy.deepcopy(atoms_f)
            nearest_neighbour = copy.deepcopy(nearest_neighbour_f)
            C = copy.deepcopy(C_f)
            E = copy.deepcopy(E_f)
        #print("TOTAL",total)
        #print("Time for loop", time.time()-time_0_loop)
        
        #print("STD",dev)
        #name = atoms.get_chemical_formula()+str(dev)+"_NPtest.xyz"
        #write_np(name,atoms)
        #print("TEST PRINT",len(C),len(E),len(atoms.get_atomic_numbers()))
        
        """
        for i in range(len(atoms.get_atomic_numbers())):
            #if atoms.get_atomic_numbers()[i] != (8 or 16): 
            print(i,"C",C[i],"E",E[i],atoms.get_atomic_numbers()[i],atoms.positions[i])
        print("********************************************************")
        """
        #name = atoms.get_chemical_formula()+"_NPtest.xyz"
        #write_np(name,atoms)
        #view(atoms)
        #name = atoms.get_chemical_formula()+"_NP_test.xyz"
        #write_np(name,atoms)
        
        """
        nearest_neighbour= []
        for i in range(len(atoms.get_atomic_numbers())): 
            nearest_neighbour.append(np.min([x for x in atoms.get_all_distances()[i] if x>0]))
        #print("nearest_neighbour \n",nearest_neighbour)
        """
      
        
        C = make_C(atoms,nearest_neighbour)
        """
        C=[]
        for i in range(len(atoms.get_atomic_numbers())):
            C.append((atoms.get_all_distances()[i] <= nearest_neighbour[i] *1.2).sum()-1)
            #print(i,atoms.positions[i],"\n",atoms.get_all_distances()[i],"\n",(atoms.get_all_distances()[i] <= nearest_neighbour[i] *1.2))
        """
        #name = str(atoms.get_chemical_formula())+"_NPtest.xyz"
        #write_np(name,atoms)
        for i in range(len(atoms.get_atomic_numbers())):
            #print(i,"C",C[i],"E",E[i],atoms.get_atomic_numbers()[i],atoms.positions[i],final)
            if C[i] < E[i]:
                #print(i,C[i],E[i])
                final = False
                print("final",final)
                break
          
                
    """
    for i in range(len(atoms.get_atomic_numbers())):
            #if atoms.get_atomic_numbers()[i] != (8 or 16): 
        print(i,"C",C[i],"E",E[i],atoms.get_atomic_numbers()[i],atoms.positions[i],final,"\n",
              np.sort(atoms.get_all_distances()[i]),nearest_neighbour[i])
    print("*******************************************")
    """
    
    """
    for i in range(len(atoms.get_atomic_numbers())):
            #if atoms.get_atomic_numbers()[i] != (8 or 16): 
        print(i,"C",C[i],"E",E[i],atoms.get_atomic_numbers()[i],atoms.positions[i])   
    """
    
    coord_final=np.empty((0,2))
    for d in set(atoms.get_atomic_numbers()):
        a=np.array([d, np.mean([C[i] for i in range(len(atoms.get_atomic_numbers())) if atoms.get_atomic_numbers()[i] == d])])
        coord_final = np.append(coord_final,[a],axis=0)
    #print(np.reshape(coord_final,(1,4)))
    #print("coord_final \n", coord_final)
    
    check_stoich(atoms)
    if atoms.stoichiometry == True:
        
        if S == None:
            if debug == 1:
                print("It did't go into the coordination loop, check why")
            
            dev_s = np.std(center_of_metal/atoms.get_center_of_mass())
            """
            name = atoms.get_chemical_formula()+'_NPf.xyz'
            comment = ("DC = NA"+
                   str(np.reshape(coord_final,(1,4))) +
                   ' Lattice="' +
                   'a= '+str(atoms.cell[0,0])+
                   ' b= '+str(atoms.cell[1,1])+
                   ' c= '+str(atoms.cell[2,2]) +
                   '"')
            print("Final NP", atoms.get_chemical_formula(), "| DC = NA", "| coord", coord_final[:,0], coord_final[:,1])
            #it means it didn't go into the coordination loop
            """
        
        else:
            if debug == 1:
                print(len(S)," different combinations were tried resulting in", 
                      len([name for name in os.listdir('.') if os.path.isfile(name)])-1,"final NPs")
        name = atoms.get_chemical_formula()+'_NPf_'+str(round(dev_s*100,7))+".xyz"
        comment = ("DC = "+ str(dev_s*100) +
               str(np.reshape(coord_final,(1,4))) +
               ' Lattice="' +
               'a= '+str(atoms.cell[0,0])+
               ' b= '+str(atoms.cell[1,1])+
               ' c= '+str(atoms.cell[2,2]) +
               '"')
        
        print("Final NP", atoms.get_chemical_formula(), "| DC =", dev_s, "| coord", coord_final[:,0], coord_final[:,1])
        write(name,atoms,format='xyz',comment=comment,columns=['symbols', 'positions'])
        #name1 = atoms.get_chemical_formula()+'_NPf_'+str(round(dev_s*100,9))+".vasp"
        #write(name1,atoms, format="vasp", sort=True, vasp5=True)
        #print("Getting here")
        #os.chdir('../')
        #print("Time coord = ", time.time()-time_0_coord)
        return atoms
    
    #print("Stoichiometric2",atoms,atoms.stoichiometry,atoms.excess)
    #exit()

    """First version
    for i in range(len(C)):
        if C[i] < 4:
            print(i)
            #print("X  ",*atoms.get_positions()[i], "#", atoms.get_chemical_symbols()[i])
            test = atoms.pop(i)
            C = np.delete(C,i)
            print(len(atoms.get_atomic_numbers()),len(C))
            #print("removed atom",i,test)
        #else:
            #print(atoms.get_chemical_symbols()[i],*atoms.get_positions()[i])
    print(atoms)
    print("Is it stoichiometric?",atoms.stoichiometry)
    write_np("NP_test.xyz",atoms)
    """
def check_stoich(atoms,coord=None):
    #time_0_check_stoich = time.time()   
    #print("GCD1",GCD1([100,20]))
    stoich_unit = np.array(findall('\d+',atoms.unit_cell_formula))
    stoich_unit = stoich_unit.astype(np.int)
    ##print("Stoich_U",stoich_unit)
    divisor_unit = GCD(stoich_unit[0],stoich_unit[1])
    ##print("divisor_unit",divisor_unit)
    unit_formula_unit = stoich_unit/divisor_unit
    
    """
    for i in range(len()):
        if coord[i][4] == 'O':
            a = print(coord[i])
     """       
       
        
    """
    atoms = self.Cluster(symbols=numbers, positions=positions, cell=cell)
    """
    ##print("MYB",atoms.get_chemical_formula())
    
    stoich_cl = np.array(findall('\d+',atoms.get_chemical_formula()))
    #print("TEST",findall('\d+',atoms.get_chemical_formula()))
    stoich_cl = stoich_cl.astype(np.int)
    #print("Cluster composition",stoich_cl,coord[0][4],coord[1][4])
    a = 0
    b = 0
    if coord is not None:
        for i in range(len(stoich_cl)):
            #print("i",i)
            if coord[i][4] == 'S' or coord[i][4] == 'O':
                a = stoich_cl[i]/unit_formula_unit[i]
                #print("a",a)
            else:
                b = stoich_cl[i]/unit_formula_unit[i]
                #print("b",b)
        if (b == 0) or (a == 0):
            return 'stop'
        if b > a:
            return 'stop'
    #print("Stoich",(stoich_cl/np.amin(stoich_cl))/unit_formula_unit)
    #print("IDEAL",ideal_cl,"DELTA",stoich_cl-ideal_cl)
    #print("MIN where?", np.argmin((stoich_cl/np.amin(stoich_cl))/unit_formula_unit))
    atoms.excess = None
    if stoich_cl.size != unit_formula_unit.size:
        #print("NO!")
        atoms.stoichiometry = False
        #self.Cluster.excess = 
    else:
        divisor_cl = GCD(stoich_cl[0],stoich_cl[1])
        unit_formula_cluster = stoich_cl/divisor_cl
        ##print("unit_formula_cluster",unit_formula_cluster)
        ##print("DIFF",-unit_formula_unit+unit_formula_cluster)
        ##print("ID",stoich_cl[0]/unit_formula_unit[0])
        if sum(abs((unit_formula_cluster - unit_formula_unit))) == 0:
            atoms.stoichiometry = True
        else:
            atoms.stoichiometry = False
            #a = min(stoich_cl)
            #print(stoich_cl)
            t= np.argmin((stoich_cl/np.amin(stoich_cl))/unit_formula_unit)
            ideal_cl = stoich_cl[t]//unit_formula_unit[t] * unit_formula_unit
            #print("unit_formula_unit",unit_formula_unit,ideal_cl)
            atoms.excess = stoich_cl - ideal_cl
            
    ##THIS IS THE FINAL CLUSTER
    #print("AA",self.Cluster(symbols=numbers, positions=positions, cell=cell))
    #print("Time check_stoich = ", time.time()-time_0_check_stoich)    
def make_C(atoms,nearest_neighbour):
    #time_0_make_C = time.time()
    C=[]
    
    #time_C0 = time.time()
    """First version of the loop
    for i in range(len(atoms.get_atomic_numbers())):
        C.append((atoms.get_all_distances()[i] <= nearest_neighbour[i] *1.2).sum()-1)
    """
    #time_C01 = time.time()
    
    """Let's test this cause I am not 100% sure"""
    half_nn = [x /2.5 for x in nearest_neighbour]
    nl = NeighborList(half_nn,self_interaction=False,bothways=True)
    nl.update(atoms)
    for i in range(len(atoms.get_atomic_numbers())):
        indices, offsets = nl.get_neighbors(i)
        C.append(len(indices))

    
    """
    C_test = []
    half_nn = []
    for i in atoms.get_atomic_numbers():
        half_nn.append(covalent_radii[i]/0.5)
    nl = NeighborList([0.7777]*len(atoms.get_atomic_numbers()),self_interaction=False,bothways=True)
    nl.update(atoms)
    for i in range(len(atoms.get_atomic_numbers())):
        indices, offsets = nl.get_neighbors(i)
        C_test.append(len(indices))
    for i in range(len(C)):
        print(C[i],C_test[i])
    
    """
    """
    for i in range(len(C)):
        print(atoms.get_atomic_numbers()[i],np.round(nearest_neighbour[i],2),covalent_radii[atoms.get_atomic_numbers()[i]]*2.5)
    print("AVERAGE",np.average(nearest_neighbour))
    """
    #print("CCC",C)
    #time_C1 = time.time()
    #print("t1",time_C01-time_C0)
    #print("t0",time.time()-time_C01)
    #print("Time to calculate coordination: ",round((time_C1-time_C0),4))
    #print("Time make_C = ", time.time()-time_0_make_C)
    return C
    

def make_F(atoms,C,nearest_neighbour,debug):
    #time_0_make_F = time.time()
    """
    Create the F vector, which contains the index of the atom to which the 
    singly coordinated oxygen atoms are linked to.
    The other values are set =len(C) for the other oxygen atoms and
    =len(C)+1 for the other atom types
    """
    if debug == 1:
        print("Start calculating combinations")
        time_F0 = time.time()
    F=[]
    half_nn = [x /2.5 for x in nearest_neighbour]
    nl = NeighborList(half_nn,self_interaction=False,bothways=True)
    nl.update(atoms)
    for i in range(len(C)):
            if atoms.get_atomic_numbers()[i] == (8 or 16):
                if C[i] == 1:
                    indices, offsets = nl.get_neighbors(i)
                    if len(indices) == 1:
                        F.append(indices[0])
                    else:
                        print("There is a problema....",indices)
                        exit()
                    #print(i,atoms.get_atomic_numbers()[i],C[i],nl.get_neighbors(i))
                    #for j in range(len(C)):
                        #if atoms.get_all_distances()[i][j] <= nearest_neighbour[i] *1.2 and j != i:   
                            #F.append(j)
                else:
                    #F.append(None)
                    F.append(len(C))
            else:
                #F.append(None)
                F.append(len(C)+1)
    #print("F",F)
    
    """
    B = sorted(F)
    print("B",B)
    """ 
    """
    A nex coordination list is created by adding the values 10 and 11
    for the higher coordination oxygen atoms and other atom types, respectively.
    This is to avoid having an error in the following loop, where the coordination
    is checked and the values len(C) and len(C)+1 would be out of bound
    """
    c = list(C)
    c.append(11)
    c.append(12)
    
    """
    for i in range(len(C)):
        print(i,"F",F[i],c[F[i]])
    exit()
    """
    
    """
    for i in range(len(C)):
        print(i,atoms.get_atomic_numbers()[i],c[i],F[i],c[F[i]])
    """
    #print("Ctest",C,F)
    
    #I = []
    #for i in range(len(F)):
        #if F[i] < len(C):
        #I.append(i)
        #print(i,F[i],c[F[i]])
    
    #S = sorted(range(len(F)), key= lambda k:c[F[k]])
    
    """
    I don't know what this is
    S = []
    for i in range(len(C)):
        S.append(c[F[i]])
    """
    """
    print("************************************")
    for i in S:
        print(i,F[i],c[F[i]])
    print("************************************")
    S=[]
    """
    
    """
    S is just a list of indices going from 0 to len(C)
    """
    S = list(range(len(C)))
    
    
    a=[]
    B=[]
    #A_tmp = []
    g=[]
    K=[]
    n_tests = 1000
    #print("******************REMEMBER YOU ARE TESTING n_tests****************")
    #n_tests = 50
    for i in range(n_tests):
        K.append([])
    """
    In the first part of the loop I generate the following lists:
    g: it is a list of indices grouping together the atoms
    linked to singly coordinated atoms, which have the same coordination
    a: gives a list of indices of the order to pick from the atoms.whatever
    in order to select the atoms in g
    In the second loop the G and A lists are equivalent to the g and a lists,
    but the indices g all appear once before appearing a second time. This way
    first all O atoms linked to 6 coordinated atoms, once these lost one O
    they are 5 coordinated atoms and should go after.
    
    **************************NEED TO****************************
    2. once an atom is removed, the second time it should appear among the 
        5 (or 4) coordinated ones.
    """
    #s = list(S)
    l = [10,9,8,7,6,5,4,3,2,1,11,12]
    #l=[4,5,6,7,8,9,10,11,12]
    #print("BEGINNINGS OF THE LOOP")
    while len(B) < len(C):
        #print("HERE",len(B),len(C))
        
        #for j in range(1,13):
        for j in l:
            #print("JJ",j)
            ind = 0
            g = []
            for i in range(len(F)):
                #print(i,ind,i-ind,j,F[i-ind],c[F[i-ind]])
                if c[F[i-ind]] == j:
                    if j < 11:
                        if F[i-ind] not in g:
                            #print("J",j,i)
                            g.append(F[i-ind])
                            #print("gg",g)
                            a.append(S[i-ind])
                        #print("aa",a)
                            F.pop(i-ind)
                            S.pop(i-ind)
                            ind += 1
                        else:
                            #This reduces the c of a Me atom is one O has already been removed
                            c[F[i-ind]] = j-1
                            #print("c",c[F[i-ind]])
                    else:
                        g.append(F[i-ind])
                        a.append(S[i-ind])
                        F.pop(i-ind)
                        S.pop(i-ind)
                        ind += 1
            #while len(g) > 0:
            #print(j,ind,g,a)
            G = []
            A = []
            ind_2 = 0
            #!Add here a if j > 11
            for n in range(len(g)):
                if j < 11:
                    A.append(a[n-ind_2])
                else:
                    for w in range(n_tests):
                        K[w].append(a[n-ind_2])
                    #K.append(a[n-ind_2])
                G.append(g[n-ind_2])
                #A_tmp.append(a[n-ind_2])
                g.pop(n-ind_2)
                a.pop(n-ind_2)
                ind_2 += 1
            B.extend(G)
            for y in range(n_tests):
                shuffle(A)
                K[y].extend(A)
                #print(y,"A",A)
            #print("B",len(B),B)
            #print("B",len(B),B)
    #print("A",A)
    """
    #Check on the randomised set
    for i in range(len(C)):
        print(i,A_tmp[i],K[i],atoms.get_atomic_numbers()[A_tmp[i]],C[A_tmp[i]],
              atoms.get_atomic_numbers()[K[i]],C[K[i]])
    exit()
    """
    """
    for i in range(len(B)):
        print(i,A[i],c[B[i]],atoms.get_atomic_numbers()[A[i]],C[A[i]])
        #print(i,A[i],B[i],c[B[i]])    
    """
    #print("K",len(K),len(K[0]),K[0])
    if debug == 1:
        time_F1 = time.time()
        print("Total time to calculate combinations", round(time_F1-time_F0,5)," s")
    #print("Time make_F = ", time.time()-time_0_make_F)
    return K
    
    """
    THIS IS THE FIRST VERSION, WHERE IT WOULD WRITE THE VECTORS IN A 
    6
    6
    6
    10
    20
    6
    6
    6
    WAY, MEANING THE DUPLICATED ATOMS APPEAR AFTER THE ONES THAT SHOULD'T BE REMOVED.
    
    #print("F",F)
    while len(B) < len(C):
        #ind = 0
        #print("len",len(B),len(G))
        for j in range(1,21):
            #print("J",j)
            ind = 0
            G = []
            for i in range(len(F)):
                if F[i-ind] not in G:
                    if c[F[i-ind]] == j:
                        print("coordination",c[F[i-ind]])
                        A.append(S[i-ind])
                        G.append(F[i-ind])
                        F.pop(i-ind)
                        S.pop(i-ind)
                        ind += 1
            B.extend(G)
                
    print("*******A********",len(B),len(A))
    for i in range(len(B)):
        #print(A[i],B[i],c[B[i]])
        print(B[i],c[B[i]])
    exit()
    print("B",B)
    print("F",F)
    print("A",A)
    
    return F,S
    #print("I",I)
    
    #for i in I:
        #print(i,F[i],C[F[i]])
    
    """
    
    """
    for i in range(len(C)):
        if F[A[i]] < len(C)+1:
            print(i,"C",C[i],"A",A[i],"FA",F[A[i]],"M",C[F[A[i]]])
            
    Q = sorted(range(43), key= lambda k:C[F[A[k]]])
    print("Q",Q)
    return F
    """ 
def cart2sph(x, y, z):
    hxy = np.hypot(x, y)
    r = np.hypot(hxy, z)
    el = np.arctan2(z, hxy)
    az = np.arctan2(y, x)
    return az, el, r
>>>>>>> 2793cd12
<|MERGE_RESOLUTION|>--- conflicted
+++ resolved
@@ -1,35 +1,14 @@
 from __future__ import print_function
 import numpy as np
 from ase.utils import basestring
-<<<<<<< HEAD
-
-=======
-from itertools import product
-from re import findall
-from ase.cluster.factory import GCD, GCD1
-from ase.visualize import view
-from ase.io import write
-from ase.data import chemical_symbols, covalent_radii
-from random import shuffle
-import copy
-import os, sys, time
-from ase.neighborlist import NeighborList
-from ase import Atom, Atoms
->>>>>>> 2793cd12
 
 delta = 1e-10
 _debug = False
 
 
-<<<<<<< HEAD
 def wulff_construction(symbol, surfaces, energies, size, structure,
                        rounding='closest', latticeconstant=None,
                        debug=False, maxiter=100):
-=======
-def wulff_construction(bulk, surfaces, energies, size, structure,
-                       rounding='closest', latticeconstant=None, 
-                       debug=False, maxiter=100,center=[0.,0.,0.]):
->>>>>>> 2793cd12
     """Create a cluster using the Wulff construction.
 
     A cluster is created with approximately the number of atoms
@@ -47,14 +26,8 @@
 
     size: The desired number of atoms.
 
-<<<<<<< HEAD
     structure: The desired crystal structure.  One of the strings
     "fcc", "bcc", or "sc".
-=======
-    structure: The desired bulk structure.  Either one of the strings
-    "fcc", "bcc", "sc", "hcp", "graphite"; or one of the cluster factory
-    objects from the ase.cluster.XXX modules.
->>>>>>> 2793cd12
 
     rounding (optional): Specifies what should be done if no Wulff
     construction corresponds to exactly the requested number of atoms.
@@ -113,7 +86,6 @@
     # interlayer distances in the relevant directions, and use these
     # to "renormalize" the surface energies such that they can be used
     # to convert to number of layers instead of to distances.
-<<<<<<< HEAD
     atoms = structure(symbol, surfaces, 5 * np.ones(len(surfaces), int),
                       latticeconstant=latticeconstant)
     for i, s in enumerate(surfaces):
@@ -215,1178 +187,4 @@
     if _debug:
         print('Created a cluster with %i atoms: %s' % (len(atoms),
                                                        str(layers)))
-    return (atoms, layers)
-=======
-    ##THIS IS A 5X5X5 CLUSTER ONLY TO GET THE INTERLAYER DISTANCE
-    distances = None
-    print("distances 1",distances)
-    atoms = structure(bulk, surfaces, 5 * np.ones(len(surfaces), int), distances,
-                      latticeconstant=latticeconstant)
-    # view(atoms)
-    # print('distances')
-    # print(distances)
-
-    # print("distances",distances)
-    for i, s in enumerate(surfaces):
-        ##FROM BASE
-        d = atoms.get_layer_distance(s,12)/12
-        ##ENERGY IS NORMALISES WRT THE INTERLAYER DISTANCE SO THE
-        ##PROPORTIONALITY IS E-LAYERS (UNITS OF E/N_layers)
-        ##print("s",s,"get_layer_distance",d)
-        #energies[i] /= d
-    
-    if type(size) == float:
-        """
-        if option == 1:
-            for shift_x in [0,0.5]:
-                for shift_y in [0,0.5]:
-                    for shift_z in [0,0.5]:
-                        center = [float(shift_x),float(shift_x),float(shift_x)]
-        """
-        #print("SURFACES",surfaces)
-        #print("size is a float")
-        """This is the loop to get the NP closest to the desired size"""
-        if len(energies) == 1:
-            scale_f = np.array([0.5])
-            distances = scale_f*size
-            layers = np.array([distances/d])
-            atoms_midpoint = make_atoms_dist(symbol, surfaces, layers, distances, 
-                                structure, center, latticeconstant)
-            small = large = None
-            
-            if np.mean(atoms_midpoint.get_cell_lengths_and_angles()[0:3]) == size:
-                midpoint = scale_f
-            else:
-                small = large = scale_f
-                if np.mean(atoms_midpoint.get_cell_lengths_and_angles()[0:3]) > size:
-                    large = scale_f
-                    while np.mean(atoms_midpoint.get_cell_lengths_and_angles()[0:3]) > size:
-                        scale_f = scale_f/2.
-                        distances = scale_f*size
-                        layers = np.array([distances/d])
-                        atoms_midpoint = make_atoms_dist(symbol, surfaces, layers, distances, 
-                                structure, center, latticeconstant)
-                    small = scale_f
-                    midpoint = small
-                elif np.mean(atoms_midpoint.get_cell_lengths_and_angles()[0:3]) < size:
-                    small = scale_f
-                    while np.mean(atoms_midpoint.get_cell_lengths_and_angles()[0:3]) < size:
-                        scale_f = scale_f*2.
-                        distances = scale_f*size
-                        layers = np.array([distances/d])
-                        atoms_midpoint = make_atoms_dist(symbol, surfaces, layers, distances, 
-                                structure, center, latticeconstant)
-                    large = scale_f
-                    midpoint = large
-        else:            
-            small = np.array(energies)/((max(energies)*2.))
-            large = np.array(energies)/((min(energies)*2.))
-            midpoint = (large+small)/2.
-            distances = midpoint*size
-            #print("midpoint1",midpoint,"distances",distances)
-            layers= distances/d
-            atoms_midpoint = make_atoms_dist(bulk, surfaces, layers, distances, 
-                                        structure, center, latticeconstant)
-            #print("ATOMS_MIDPOINT_suerte",atoms_midpoint)
-            #if atoms_midpoint.get_cell_lengths_and_angles()[0] == size:
-                #return atoms_midpoint
-        #print("small",small,"large",large)
-        #print("MIDPOINT",midpoint)
-        iteration = 0
-        maxiteration = 20
-        while abs(np.mean(atoms_midpoint.get_cell_lengths_and_angles()[0:3]) - size) > 0.15*size:
-            midpoint = (small+large)/2.
-            #midpoint = midpoint*fact
-            #print("L",np.round(large,2))
-            #print("S",np.round(small,2))
-            #print("M",np.round(midpoint,2))
-            distances = midpoint*size
-            layers= distances/d
-            atoms_midpoint = make_atoms_dist(symbol, surfaces, layers, distances, 
-                                             structure, center, latticeconstant)
-            print("ATOMS_MIDPOINT",atoms_midpoint)
-            if np.mean(atoms_midpoint.get_cell_lengths_and_angles()[0:3]) > size:
-                large = midpoint
-            elif np.mean(atoms_midpoint.get_cell_lengths_and_angles()[0:3]) < size:
-                small = midpoint
-            iteration += 1
-            if iteration == maxiteration:
-                print("Max iteration reached, CHECK the NP0")
-                print("ATOMS_MIDPOINT",atoms_midpoint)
-                break
-            
-        #exit()        
-        
-        
-        print("Initial NP",atoms_midpoint.get_chemical_formula())
-        #print("Is it Stoich?",atoms_midpoint.stoichiometry)
-        #return atoms_midpoint
-    
-        midpoint_0 =  np.copy(midpoint)
-        #print("VERANO",atoms_midpoint.get_chemical_formula())
-        #name = atoms_midpoint.get_chemical_formula()+"_"+str(nsurf)+"s_NP0.xyz"
-        """
-        For now I will keep it here too
-        """
-        name = atoms_midpoint.get_chemical_formula()+"_NP0.xyz"
-        write_np(name,atoms_midpoint)
-        """
-        HERE IT IS!
-        """
-        """
-        if options== 1:
-            print("IT WORKS")
-        for shift_x in [0,0.5]:
-            for shift_y in [0,0.5]:
-                for shift_z in [0,0.5]:
-                    center = [float(shift_x),float(shift_x),float(shift_x)]
-        """
-        if all(np.sort(bulk.get_all_distances())[:,1]-max(np.sort(bulk.get_all_distances())[:,1]) < 0.2):
-            n_neighbour = max(np.sort(bulk.get_all_distances())[:,1])
-        else:
-            n_neighbour = None
-        coordination(atoms_midpoint,debug,size,n_neighbour)
-        os.chdir('../')
-        return atoms_midpoint
-        
-        """
-        THIS PART OS GOING TO BE REMOVED IN VERSION 3?
-        else:
-            return atoms_midpoint
-            print("Start iterations to achieve stoichiometry")
-            #for i in range(100):   
-            for i in range(5):
-            #for i in range(1000):
-                for j in (1,-1):
-                    for centering in (True, False):
-                        for c in range(10):
-                        #delta = midpoint*i*j*0.001
-                            delta = midpoint*i*j*0.1
-                            distances = (midpoint+delta)*size
-                            layers= distances/d
-                        #print("layers",layers)
-                            if (layers > 1).all():
-                                c = c*0.1
-                                center = [c, c, c]
-                                atoms_midpoint = make_stoich(symbol, surfaces, layers, distances, 
-                                                             structure, centering, center, latticeconstant)
-                        #print("Is it Stoich?",atoms_midpoint.stoichiometry)
-                                print("NP",atoms_midpoint.get_chemical_formula(),
-                                      np.mean(atoms_midpoint.get_cell_lengths_and_angles()[0:3]),
-                                      "Delta",i*j*0.1,"c",c,
-                                      atoms_midpoint.stoichiometry)
-                            #view(atoms_midpoint)
-                                if atoms_midpoint.stoichiometry == True:
-                                    Delta = i*j*2
-                                    #name = str(atoms_midpoint.get_chemical_formula())+"_"+str(nsurf)+"s_NP1_"+str(Delta)+"%.xyz"
-                                    #write_np(name,atoms_midpoint)
-                                    #return atoms_midpoint
-        #return atoms_midpoint    
-        print("NO STOICHIOMETRIC CLUSTER FOUND") 
-        
-        atoms_midpoint = None
-        if atoms_midpoint == None and nsurf > 1:
-            print("OH NO!")
-            center = [0.5,0.5,0.5]
-            #maxrange = np.array(100 * np.ones(len(surfaces), int))
-            maxrange = np.array(2 * np.ones(len(surfaces), int))
-            print("maxrange",maxrange)
-            states = np.array([i for i in product(*(range(i+1) for i in maxrange))])
-            print(len(states))
-            for i in states:
-                for centering in (True, False):
-                    for n in (-1,1):
-                        midpoint = (1+n*0.1*i)*midpoint_0
-                        #midpoint = (1+n*0.01*i)*midpoint_0
-                        #print("DELTA",midpoint/midpoint_0)
-                        delta = np.amax(n*0.1*i*100)-np.amin(n*0.1*i*100)
-                        #print("DELTA",np.amax(n*0.1*i*100),np.amin(n*0.1*i*100),np.amax(n*0.1*i*100)-np.amin(n*0.1*i*100))
-                        #print("DDDDD",np.sum(abs(midpoint_0/midpoint))/3.)
-                        distances = midpoint*size
-                        layers= distances/d
-                        if (layers > 1).all():
-                            atoms_midpoint = make_stoich(symbol, surfaces, layers, distances, 
-                                                    structure, centering, center, latticeconstant)
-                            print("NP",atoms_midpoint.get_chemical_formula(),
-                                  n*0.01*i*100, np.mean(atoms_midpoint.get_cell_lengths_and_angles()[0:3]),
-                                  atoms_midpoint.stoichiometry)
-                            if atoms_midpoint.stoichiometry == True:
-                                #name = str(atoms_midpoint.get_chemical_formula())+"_"+str(nsurf)+"s_NP2_"+str(delta)+".xyz"
-                                #write_np(name,atoms_midpoint)
-                                #return atoms_midpoint
-                                pass
-            #return None
-    
-    elif type(size) == int:
-        _debug = debug
-        print("size is an int")
-        wanted_size = size ** (1.0 / 3.0)
-        max_e = max(energies)
-        factor = wanted_size / max_e
-        ##MAKES THE FIRST CLUSTER
-        atoms, layers = make_atoms(symbol, surfaces, energies, factor, structure,
-                                   latticeconstant)
-        ##IF THE CLUSTER IS EMPTY IT TRIES WITH ANOTHER ENERGY
-        if len(atoms) == 0:
-            # Probably the cluster is very flat
-            if debug:
-                print('First try made an empty cluster, trying again.')
-            factor = 1 / energies.min()
-            atoms, layers = make_atoms(symbol, surfaces, energies, factor,
-                                       structure, latticeconstant)
-            if len(atoms) == 0:
-                raise RuntimeError('Failed to create a finite cluster.')
-    
-        # Second guess: scale to get closer.
-        old_factor = factor
-        old_layers = layers
-        old_atoms = atoms
-        factor *= (size / len(atoms))**(1.0 / 3.0)
-        atoms, layers = make_atoms(symbol, surfaces, energies, factor,
-                                   structure, latticeconstant)
-        if len(atoms) == 0:
-            print('Second guess gave an empty cluster, discarding it.')
-            atoms = old_atoms
-            factor = old_factor
-            layers = old_layers
-        else:
-            del old_atoms
-    
-        # Find if the cluster is too small or too large (both means perfect!)
-        below = above = None
-        if len(atoms) <= size:
-            below = atoms
-        if len(atoms) >= size:
-            above = atoms
-    
-        # Now iterate towards the right cluster
-        iter = 0
-        while (below is None or above is None):
-            if len(atoms) < size:
-                # Find a larger cluster
-                if debug:
-                    print('Making a larger cluster.')
-                ##KEEPS INCREASING THE DIMENSIONS
-                factor = ((layers + 0.5 + delta) / energies).min()
-                atoms, new_layers = make_atoms(symbol, surfaces, energies, factor,
-                                               structure, latticeconstant)
-                assert (new_layers - layers).max() == 1
-                assert (new_layers - layers).min() >= 0
-                layers = new_layers
-            else:
-                # Find a smaller cluster
-                if debug:
-                    print('Making a smaller cluster.')
-                ##KEEPS DECREASING THE DIMENSIONS
-                factor = ((layers - 0.5 - delta) / energies).max()
-                atoms, new_layers = make_atoms(symbol, surfaces, energies, factor,
-                                               structure, latticeconstant)
-                assert (new_layers - layers).max() <= 0
-                assert (new_layers - layers).min() == -1
-                layers = new_layers
-            if len(atoms) <= size:
-                below = atoms
-            if len(atoms) >= size:
-                above = atoms
-            iter += 1
-            if iter == maxiter:
-                raise RuntimeError('Runaway iteration.')
-        if rounding == 'below':
-            if debug:
-                print('Choosing smaller cluster with %i atoms' % len(below))
-            return below
-        elif rounding == 'above':
-            if debug:
-                print('Choosing larger cluster with %i atoms' % len(above))
-            return above
-        else:
-            assert rounding == 'closest'
-            if (len(above) - size) < (size - len(below)):
-                atoms = above
-            else:
-                atoms = below
-            if debug:
-                print('Choosing closest cluster with %i atoms' % len(atoms))
-            return atoms
-
-        """
-def make_atoms(symbol, surfaces, energies, factor, structure, center, latticeconstant):
-    ##N_layers PROPORTIONAL TO THE ENERGIES*FACTOR(iteration)
-    layers1 = factor * np.array(energies)
-    layers = np.round(layers1).astype(int)
-    ##USES THE FACTORY TO CUT THE CLUSTER
-    atoms = structure(symbol, surfaces, layers, center,
-                      latticeconstant=latticeconstant)
-    if _debug:
-        print('Created a cluster with %i atoms: %s' % (len(atoms),
-                                                       str(layers)))
-    return (atoms, layers)
-
-def make_atoms_dist(symbol, surfaces, layers, distances, structure, center, latticeconstant):
-    #print("1distances",distances)
-    layers = np.round(layers).astype(int)
-    #print("1layers",layers)
-    atoms = structure(symbol, surfaces, layers, distances, center= center,                   
-                      latticeconstant=latticeconstant)
-    #print("BB",atoms)
-    return (atoms)
-
-def make_stoich(symbol, surfaces, layers, distances, structure, centering, center, latticeconstant):
-    #print("1distances",distances)
-    layers = np.round(layers).astype(int)
-    #print("1layers",layers)
-    atoms = structure(symbol, surfaces, layers, distances, centering, center,
-                      latticeconstant=latticeconstant)
-    #print("BB",atoms)
-    return (atoms)
-
-def write_np(name1,atoms_midpoint):
-    #atom_positions = ('\n'.join('  '.join(str(cell) for cell in row) for row in 
-                    #atoms_midpoint.get_positions()))
-    #symbols = atoms_midpoint.get_chemical_symbols()
-    #print(len(symbols))
-    #for i in symbols:
-        #print(i), atom_positions[i]
-        #print("Title")
-        #for j, i in enumerate(atom_position):
-            #print(int(numbers[j]),"x",*i)
-        #print("******************************************")
-    
-    #with open(name1,'a') as f:
-    #f = open(name1,'w')
-    #f.write("THIS IS A HEADER \n \n")    
-    write(name1,atoms_midpoint, format="xyz")
-    #with open(name1,'a') as f:
-        #f.write("THIS IS A HEADER")
-def coordination(atoms,debug,size,n_neighbour):
-    #time_0_coord = time.time()
-    """Now find how many atoms have the first coordination shell
-    """
-    newpath = './{}'.format(str(int(size)))
-    if not os.path.exists(newpath):
-        os.makedirs(newpath)
-    os.chdir(newpath)
-    name=atoms.get_chemical_formula()+'_NP0.xyz'
-    write(name,atoms,format='xyz',columns=['symbols', 'positions'])
-            
-    #atoms_0 = copy.deepcopy(atoms)
-    #time_0_nn = time.time()
-    nearest_neighbour= []
-    if n_neighbour is None:
-        for i in range(len(atoms.get_atomic_numbers())): 
-            nearest_neighbour.append(np.min([x for x in atoms.get_all_distances()[i] if x>0]))
-        nearest_neighbour_av = np.average(nearest_neighbour)
-        for i in nearest_neighbour:
-            if i > nearest_neighbour_av*1.5:
-                print("EXITING: there is something strange with the distances, check NP0 for size", int(size))
-                return None
-    else:
-        nearest_neighbour = [n_neighbour]*len(atoms.get_atomic_numbers())
-            
-    
-    final = False
-    while final == False:
-        final = True
-        
-        
-       
-        
-        #print("nearest_neighbour \n",nearest_neighbour)
-        """
-        c = time.time()
-        for i in range(len(atoms.get_atomic_numbers())):
-            C.append((atoms.get_all_distances()[i] <= nearest_neighbour[i] *1.2).sum()-1)
-            #print("i",i,"C",C[i])
-            
-        print("c time:",time.time()-c)  
-        """
-        C = make_C(atoms,nearest_neighbour)
-        
-        #F= make_F(atoms,C,nearest_neighbour)
-        
-        
-        """           
-        for i in range(len(atoms.get_atomic_numbers())):
-            if F[i] is not None:
-                print("i",i,atoms.get_atomic_numbers()[i],F[i],C[F[i]],atoms.get_positions()[i])
-        
-        name = atoms.get_chemical_formula()+"_NP_test.xyz"
-        write_np(name,atoms)
-        """
-        
-        
-        """
-        F=[]
-        for i in range(len(atoms.get_atomic_numbers())):
-            index = -1
-            for j in range(len(atoms.get_all_distances()[i])):
-                if atoms.get_all_distances()[i][j] <= nearest_neighbour[i] *1.2:
-                    index += 1
-                    #print("i",i,j)
-            F.append(index)
-            
-        for i in range(len(C)):
-            print(C[i]-F[i])
-        #print(f-time.time())
-        exit()    
-        """
-        
-            #C.append((np.sort((atoms.get_all_distances()))[i,1:13] <= (np.sort(atoms.get_all_distances()))[i,1]+0.2).sum())
-            #print(i,C[i])
-        #print("sconosciuti \n",nearest_neighbour[69], np.sort(atoms.get_all_distances()[69]),C[69])
-        """First version: very slow
-        startTime = time.time()
-        A = np.empty((0,len(atoms.get_atomic_numbers())))
-        for i in range(len(atoms.get_atomic_numbers())):
-            aa=np.absolute(np.around(atoms.get_all_distances()[i],3) - np.around(nearest_neighbour[i],3)) < 0.2
-            A = np.append(A,[aa],axis=0)
-        for i in range(len(A)):
-            C.append(np.count_nonzero(A[i]))
-        print("C ",C)
-        print("Loop2",len(atoms.get_atomic_numbers()),time.time()-startTime)
-        """
-        #time_0_array = time.time()
-        coord=np.empty((0,5))
-        #print("coord",coord)   
-        for d in set(atoms.get_atomic_numbers()):
-            a=np.array([d, np.mean([C[i] for i in range(len(atoms.get_atomic_numbers())) if atoms.get_atomic_numbers()[i] == d]),
-                        np.max([C[i] for i in range(len(atoms.get_atomic_numbers())) if atoms.get_atomic_numbers()[i] == d]),
-                        np.min([C[i] for i in range(len(atoms.get_atomic_numbers())) if atoms.get_atomic_numbers()[i] == d]),
-                        chemical_symbols[d]])
-            coord = np.append(coord,[a],axis=0)
-        coord = coord[coord[:,4].argsort()]
-        #print("Time coord vector",time.time()-time_0_array)
-        print("coord \n",coord)
-        
-        if check_stoich(atoms,coord) is 'stop':
-            print("Exiting because the structure is oxygen defective")
-            return None
-        
-            
-            
-        """
-        for i in range(len(atoms.ufu)):
-            if coord[i][4] == 'O':
-                a = print(coord[i])
-                if 
-        exit()    
-        """
-        """create a new vector with the max coordination/2"""
-        
-        #name = atoms.get_chemical_formula()+"_NP0.xyz"
-        #write_np(name,atoms)
-        
-        #for i in range(len(atoms.get_atomic_numbers())):
-            #print("AO",len(atoms.get_atomic_numbers()),i,atoms.get_atomic_numbers()[i])
-        
-        E=[]
-        for i in atoms.get_atomic_numbers():
-            if int(i) == (8 or 16):
-                E.append(1)
-                #print(i,E)
-            else:
-                for n in coord:
-                    #E.append(n[2]/2)
-                    if i == int(n[0]):
-                    #if i == 44:
-                        #print("N",n)
-                        E.append((int(n[2]))/2)
-                        #print(i,E)
-                        #print(i,n[0],"n[2]",n[2]/2)
-        
-        #print("E",len(E),E)
-        
-        """
-        for i in range(len(atomtype(size)s.get_atomic_numbers())):
-            print(i,atoms.get_atomic_numbers()[i],E[i])
-        """    
-          
-    
-        """
-        First version of the loop to remove undercoordinated atoms
-        """
-        #write_np("NP0.xyz",atoms)
-        D = []
-        for i,j in enumerate(C):
-            if j < E[i]:
-                D.append(i)
-        #print("D",D)
-        for i,j in enumerate(D):
-            atoms.pop(j-i)
-            nearest_neighbour.pop(j-i)
-            C = np.delete(C,j-i)
-        check_stoich(atoms)
-        #view(atoms)
-        #name = atoms.get_chemical_formula()+"_NP1.xyz"
-        #write_np(name,atoms)
-        
-        """
-        nearest_neighbour= []
-        for i in range(len(atoms.get_atomic_numbers())): 
-            nearest_neighbour.append(np.min([x for x in atoms.get_all_distances()[i] if x>0]))
-        #print("nearest_neighbour \n",nearest_neighbour)
-        """
-
-        
-        """
-        print("*******HW*******",S)
-        for i in S:
-            print(atoms.get_atomic_numbers()[i],C[i])
-            """
-            
-        """
-        C=[]
-        for i in range(len(atoms.get_atomic_numbers())):
-            C.append((atoms.get_all_distances()[i] <= nearest_neighbour[i] *1.2).sum()-1)
-            #print(i,atoms.positions[i],"\n",atoms.get_all_distances()[i],"\n",(atoms.get_all_distances()[i] <= nearest_neighbour[i] *1.2))
-        """
-        
-        
-        """
-        for i in range(len(atoms.get_atomic_numbers())):
-            #if atoms.get_atomic_numbers()[i] != (8 or 16): 
-            print(i,"C",C[i],"E",E[i],atoms.get_atomic_numbers()[i],atoms.positions[i])
-        print("**********************************************************")    
-        exit()
-        """
-        
-        """Selective removal of atoms in excess"""
-        
-        #write_np("NP1.xyz",atoms)
-        #print("sorted C", sorted(C), sorted(range(len(C)), key= lambda k:C[k]))
-        """
-        I = []
-        for i in range(len(S)):
-            if S[i] < len(C):
-                I.append(i)
-        print("I",I)    
-        """
-        #N = sorted(range(len(C)), key= lambda k:C[k])
-        """
-        Example of removing a list of elements from another list
-        l1 = [1,2,3,4,5]
-        l2 = [2,4,5]
-        print(list(set(l1) - set(l2)))
-        l1 = [x for x in l1 if x not in l2]
-        print(l1)
-        exit()
-        """
-        
-                
-        ####C = make_C(atoms,nearest_neighbour)
-        ####S = make_F(atoms,C,nearest_neighbour)
-        """
-        The S list contains the atoms indices (referred to the list of atoms.whatever)
-        in the correct order to be removed that takes into account the coordination
-        of the metal atom from which they are removed.
-        First I create a list called tmp_l, which contains just the right number
-        of atoms to be removed in order to obtain a stoichiometric NP 
-        and then I pop them in the following step.
-        (I cannot remember why I did it this way and not directly all in one step,
-        but there was an error.)
-        """
-        ####S = make_F(atoms,C,nearest_neighbour)
-        
-        """
-        print("S",S)
-        for i in S:
-            print(i,atoms.get_atomic_numbers()[i])
-        """
-        #total = 0.
-        #print("NP0",atoms.get_center_of_mass())
-        #time_0_loop = time.time()
-        atoms_only_metal = copy.deepcopy(atoms)
-        del atoms_only_metal[[atom.index for atom in atoms if atom.symbol=='O']]
-        del atoms_only_metal[[atom.index for atom in atoms if atom.symbol=='S']]
-        center_of_metal = atoms_only_metal.get_center_of_mass()
-        S = None
-        #for i in range(len(C)):
-            #print(i,atoms.get_atomic_numbers()[i],C[i],E[i])
-        dev_s = 100000000.0
-        #index=0
-        if debug == 1:
-            print("Atoms to be removed",atoms.excess)
-        if atoms.excess is not None:
-            for i,j in enumerate(atoms.excess):
-                if j > 0:
-                    #print("i",i,"j",j)
-                    C = make_C(atoms,nearest_neighbour)
-                    S = make_F(atoms,C,nearest_neighbour,debug)
-                    for h in range(len(S)):
-                        atoms1 = copy.deepcopy(atoms)
-                        ###TEST
-                        C1 = copy.deepcopy(C)
-                        E1 = copy.deepcopy(E)
-                        nearest_neighbour1 = copy.deepcopy(nearest_neighbour)
-                        ind=0
-                        #print("**********************************************")
-                        #print("HERE2",atoms1)
-                        tmp_l = []
-                        for m in S[h]:
-                            """
-                            This part could be made more pythonic
-                            """
-                            if ind < int(j):
-                                if atoms1.get_atomic_numbers()[m] == int(coord[i,0]):
-                                    tmp_l.append(m)
-                                    ind = ind + 1
-                        tot = 0
-                        for k in sorted(tmp_l):
-                            atoms1.pop(k-tot)
-                            nearest_neighbour1.pop(k-tot)
-                            
-                            C1 = np.delete(C1,k-tot)
-                            E1 = np.delete(E1,k-tot)
-                            tot += 1
-                        ###atoms1.center()
-                        #dev = np.std(atoms1.get_cell_lengths_and_angles()[0:3]/atoms1.get_center_of_mass()) 
-                        dev = np.std(center_of_metal/atoms1.get_center_of_mass())
-                        #print("TEST",center_of_metal,atoms1.get_center_of_mass(),dev)
-                        #dist = np.linalg.norm((atoms1.get_cell_lengths_and_angles()[0:3]/2)-atoms1.get_center_of_mass())
-                        #print("DEV",dev,"NORM",dist)
-                        """
-                        atoms2 = Atoms('FCl', positions=[(np.ndarray.tolist(atoms1.get_cell_lengths_and_angles()[0:3]/2)),
-                                                         (np.ndarray.tolist(atoms1.get_center_of_mass()))],
-                                                            cell=[atoms1.get_cell()[0,0],atoms1.get_cell()[1,1],
-                                                                    atoms1.get_cell()[2,2]])
-                        """
-                        #coc = Atom('F',position=(np.ndarray.tolist(atoms1.get_cell_lengths_and_angles()[0:3]/2)))
-                        #cof = Atom('Cl',position=(np.ndarray.tolist(atoms1.get_center_of_mass())))
-                        #atoms1.extend(coc)
-                        #atoms1.extend(cof)
-                        #print("DEV",atoms1.get_cell_lengths_and_angles()[0:3],
-                              #atoms1.get_center_of_mass(),dev)
-                        #print("h",dev,dev_s)
-                        #print("C and E",len(C1),len(E1))
-                        if debug == True:
-                            #index += 1
-                            comment = ("DC = "+str(dev*100)+' Lattice="' +
-                                       ' '.join([str(x) for x in np.reshape(atoms.cell.T,
-                                                        9, order='F')]) +
-                                       '"')
-                            #name = atoms1.get_chemical_formula()+'_'+str(round(dev*100,7))+"_"+str(index)+".xyz"
-                            name = atoms1.get_chemical_formula()+'_'+str(round(dev*100,7))+".xyz"
-                            #name1 = atoms1.get_chemical_formula()+'_'+str(round(dev*100,7))+".vasp"
-                            #time_print = time.time()
-                            write(name,atoms1,format='xyz',comment=comment,columns=['symbols', 'positions'])
-                            #print("Time to print", time.time()-time_print)
-                            #total += time.time()-time_print
-                            #write(name1,atoms1, format="vasp", sort=True, vasp5=True)
-                        if dev < dev_s:
-                            #print("IS IS!!!")
-                            dev_s = dev
-                            atoms_f = copy.deepcopy(atoms1) 
-                            nearest_neighbour_f = copy.deepcopy(nearest_neighbour1)
-                            C_f = copy.deepcopy(C1)
-                            E_f = copy.deepcopy(E1)
-                            if debug == False:
-                                if round(dev_s,7) == 0.:
-                                    break
-            atoms = copy.deepcopy(atoms_f)
-            nearest_neighbour = copy.deepcopy(nearest_neighbour_f)
-            C = copy.deepcopy(C_f)
-            E = copy.deepcopy(E_f)
-        #print("TOTAL",total)
-        #print("Time for loop", time.time()-time_0_loop)
-        
-        #print("STD",dev)
-        #name = atoms.get_chemical_formula()+str(dev)+"_NPtest.xyz"
-        #write_np(name,atoms)
-        #print("TEST PRINT",len(C),len(E),len(atoms.get_atomic_numbers()))
-        
-        """
-        for i in range(len(atoms.get_atomic_numbers())):
-            #if atoms.get_atomic_numbers()[i] != (8 or 16): 
-            print(i,"C",C[i],"E",E[i],atoms.get_atomic_numbers()[i],atoms.positions[i])
-        print("********************************************************")
-        """
-        #name = atoms.get_chemical_formula()+"_NPtest.xyz"
-        #write_np(name,atoms)
-        #view(atoms)
-        #name = atoms.get_chemical_formula()+"_NP_test.xyz"
-        #write_np(name,atoms)
-        
-        """
-        nearest_neighbour= []
-        for i in range(len(atoms.get_atomic_numbers())): 
-            nearest_neighbour.append(np.min([x for x in atoms.get_all_distances()[i] if x>0]))
-        #print("nearest_neighbour \n",nearest_neighbour)
-        """
-      
-        
-        C = make_C(atoms,nearest_neighbour)
-        """
-        C=[]
-        for i in range(len(atoms.get_atomic_numbers())):
-            C.append((atoms.get_all_distances()[i] <= nearest_neighbour[i] *1.2).sum()-1)
-            #print(i,atoms.positions[i],"\n",atoms.get_all_distances()[i],"\n",(atoms.get_all_distances()[i] <= nearest_neighbour[i] *1.2))
-        """
-        #name = str(atoms.get_chemical_formula())+"_NPtest.xyz"
-        #write_np(name,atoms)
-        for i in range(len(atoms.get_atomic_numbers())):
-            #print(i,"C",C[i],"E",E[i],atoms.get_atomic_numbers()[i],atoms.positions[i],final)
-            if C[i] < E[i]:
-                #print(i,C[i],E[i])
-                final = False
-                print("final",final)
-                break
-          
-                
-    """
-    for i in range(len(atoms.get_atomic_numbers())):
-            #if atoms.get_atomic_numbers()[i] != (8 or 16): 
-        print(i,"C",C[i],"E",E[i],atoms.get_atomic_numbers()[i],atoms.positions[i],final,"\n",
-              np.sort(atoms.get_all_distances()[i]),nearest_neighbour[i])
-    print("*******************************************")
-    """
-    
-    """
-    for i in range(len(atoms.get_atomic_numbers())):
-            #if atoms.get_atomic_numbers()[i] != (8 or 16): 
-        print(i,"C",C[i],"E",E[i],atoms.get_atomic_numbers()[i],atoms.positions[i])   
-    """
-    
-    coord_final=np.empty((0,2))
-    for d in set(atoms.get_atomic_numbers()):
-        a=np.array([d, np.mean([C[i] for i in range(len(atoms.get_atomic_numbers())) if atoms.get_atomic_numbers()[i] == d])])
-        coord_final = np.append(coord_final,[a],axis=0)
-    #print(np.reshape(coord_final,(1,4)))
-    #print("coord_final \n", coord_final)
-    
-    check_stoich(atoms)
-    if atoms.stoichiometry == True:
-        
-        if S == None:
-            if debug == 1:
-                print("It did't go into the coordination loop, check why")
-            
-            dev_s = np.std(center_of_metal/atoms.get_center_of_mass())
-            """
-            name = atoms.get_chemical_formula()+'_NPf.xyz'
-            comment = ("DC = NA"+
-                   str(np.reshape(coord_final,(1,4))) +
-                   ' Lattice="' +
-                   'a= '+str(atoms.cell[0,0])+
-                   ' b= '+str(atoms.cell[1,1])+
-                   ' c= '+str(atoms.cell[2,2]) +
-                   '"')
-            print("Final NP", atoms.get_chemical_formula(), "| DC = NA", "| coord", coord_final[:,0], coord_final[:,1])
-            #it means it didn't go into the coordination loop
-            """
-        
-        else:
-            if debug == 1:
-                print(len(S)," different combinations were tried resulting in", 
-                      len([name for name in os.listdir('.') if os.path.isfile(name)])-1,"final NPs")
-        name = atoms.get_chemical_formula()+'_NPf_'+str(round(dev_s*100,7))+".xyz"
-        comment = ("DC = "+ str(dev_s*100) +
-               str(np.reshape(coord_final,(1,4))) +
-               ' Lattice="' +
-               'a= '+str(atoms.cell[0,0])+
-               ' b= '+str(atoms.cell[1,1])+
-               ' c= '+str(atoms.cell[2,2]) +
-               '"')
-        
-        print("Final NP", atoms.get_chemical_formula(), "| DC =", dev_s, "| coord", coord_final[:,0], coord_final[:,1])
-        write(name,atoms,format='xyz',comment=comment,columns=['symbols', 'positions'])
-        #name1 = atoms.get_chemical_formula()+'_NPf_'+str(round(dev_s*100,9))+".vasp"
-        #write(name1,atoms, format="vasp", sort=True, vasp5=True)
-        #print("Getting here")
-        #os.chdir('../')
-        #print("Time coord = ", time.time()-time_0_coord)
-        return atoms
-    
-    #print("Stoichiometric2",atoms,atoms.stoichiometry,atoms.excess)
-    #exit()
-
-    """First version
-    for i in range(len(C)):
-        if C[i] < 4:
-            print(i)
-            #print("X  ",*atoms.get_positions()[i], "#", atoms.get_chemical_symbols()[i])
-            test = atoms.pop(i)
-            C = np.delete(C,i)
-            print(len(atoms.get_atomic_numbers()),len(C))
-            #print("removed atom",i,test)
-        #else:
-            #print(atoms.get_chemical_symbols()[i],*atoms.get_positions()[i])
-    print(atoms)
-    print("Is it stoichiometric?",atoms.stoichiometry)
-    write_np("NP_test.xyz",atoms)
-    """
-def check_stoich(atoms,coord=None):
-    #time_0_check_stoich = time.time()   
-    #print("GCD1",GCD1([100,20]))
-    stoich_unit = np.array(findall('\d+',atoms.unit_cell_formula))
-    stoich_unit = stoich_unit.astype(np.int)
-    ##print("Stoich_U",stoich_unit)
-    divisor_unit = GCD(stoich_unit[0],stoich_unit[1])
-    ##print("divisor_unit",divisor_unit)
-    unit_formula_unit = stoich_unit/divisor_unit
-    
-    """
-    for i in range(len()):
-        if coord[i][4] == 'O':
-            a = print(coord[i])
-     """       
-       
-        
-    """
-    atoms = self.Cluster(symbols=numbers, positions=positions, cell=cell)
-    """
-    ##print("MYB",atoms.get_chemical_formula())
-    
-    stoich_cl = np.array(findall('\d+',atoms.get_chemical_formula()))
-    #print("TEST",findall('\d+',atoms.get_chemical_formula()))
-    stoich_cl = stoich_cl.astype(np.int)
-    #print("Cluster composition",stoich_cl,coord[0][4],coord[1][4])
-    a = 0
-    b = 0
-    if coord is not None:
-        for i in range(len(stoich_cl)):
-            #print("i",i)
-            if coord[i][4] == 'S' or coord[i][4] == 'O':
-                a = stoich_cl[i]/unit_formula_unit[i]
-                #print("a",a)
-            else:
-                b = stoich_cl[i]/unit_formula_unit[i]
-                #print("b",b)
-        if (b == 0) or (a == 0):
-            return 'stop'
-        if b > a:
-            return 'stop'
-    #print("Stoich",(stoich_cl/np.amin(stoich_cl))/unit_formula_unit)
-    #print("IDEAL",ideal_cl,"DELTA",stoich_cl-ideal_cl)
-    #print("MIN where?", np.argmin((stoich_cl/np.amin(stoich_cl))/unit_formula_unit))
-    atoms.excess = None
-    if stoich_cl.size != unit_formula_unit.size:
-        #print("NO!")
-        atoms.stoichiometry = False
-        #self.Cluster.excess = 
-    else:
-        divisor_cl = GCD(stoich_cl[0],stoich_cl[1])
-        unit_formula_cluster = stoich_cl/divisor_cl
-        ##print("unit_formula_cluster",unit_formula_cluster)
-        ##print("DIFF",-unit_formula_unit+unit_formula_cluster)
-        ##print("ID",stoich_cl[0]/unit_formula_unit[0])
-        if sum(abs((unit_formula_cluster - unit_formula_unit))) == 0:
-            atoms.stoichiometry = True
-        else:
-            atoms.stoichiometry = False
-            #a = min(stoich_cl)
-            #print(stoich_cl)
-            t= np.argmin((stoich_cl/np.amin(stoich_cl))/unit_formula_unit)
-            ideal_cl = stoich_cl[t]//unit_formula_unit[t] * unit_formula_unit
-            #print("unit_formula_unit",unit_formula_unit,ideal_cl)
-            atoms.excess = stoich_cl - ideal_cl
-            
-    ##THIS IS THE FINAL CLUSTER
-    #print("AA",self.Cluster(symbols=numbers, positions=positions, cell=cell))
-    #print("Time check_stoich = ", time.time()-time_0_check_stoich)    
-def make_C(atoms,nearest_neighbour):
-    #time_0_make_C = time.time()
-    C=[]
-    
-    #time_C0 = time.time()
-    """First version of the loop
-    for i in range(len(atoms.get_atomic_numbers())):
-        C.append((atoms.get_all_distances()[i] <= nearest_neighbour[i] *1.2).sum()-1)
-    """
-    #time_C01 = time.time()
-    
-    """Let's test this cause I am not 100% sure"""
-    half_nn = [x /2.5 for x in nearest_neighbour]
-    nl = NeighborList(half_nn,self_interaction=False,bothways=True)
-    nl.update(atoms)
-    for i in range(len(atoms.get_atomic_numbers())):
-        indices, offsets = nl.get_neighbors(i)
-        C.append(len(indices))
-
-    
-    """
-    C_test = []
-    half_nn = []
-    for i in atoms.get_atomic_numbers():
-        half_nn.append(covalent_radii[i]/0.5)
-    nl = NeighborList([0.7777]*len(atoms.get_atomic_numbers()),self_interaction=False,bothways=True)
-    nl.update(atoms)
-    for i in range(len(atoms.get_atomic_numbers())):
-        indices, offsets = nl.get_neighbors(i)
-        C_test.append(len(indices))
-    for i in range(len(C)):
-        print(C[i],C_test[i])
-    
-    """
-    """
-    for i in range(len(C)):
-        print(atoms.get_atomic_numbers()[i],np.round(nearest_neighbour[i],2),covalent_radii[atoms.get_atomic_numbers()[i]]*2.5)
-    print("AVERAGE",np.average(nearest_neighbour))
-    """
-    #print("CCC",C)
-    #time_C1 = time.time()
-    #print("t1",time_C01-time_C0)
-    #print("t0",time.time()-time_C01)
-    #print("Time to calculate coordination: ",round((time_C1-time_C0),4))
-    #print("Time make_C = ", time.time()-time_0_make_C)
-    return C
-    
-
-def make_F(atoms,C,nearest_neighbour,debug):
-    #time_0_make_F = time.time()
-    """
-    Create the F vector, which contains the index of the atom to which the 
-    singly coordinated oxygen atoms are linked to.
-    The other values are set =len(C) for the other oxygen atoms and
-    =len(C)+1 for the other atom types
-    """
-    if debug == 1:
-        print("Start calculating combinations")
-        time_F0 = time.time()
-    F=[]
-    half_nn = [x /2.5 for x in nearest_neighbour]
-    nl = NeighborList(half_nn,self_interaction=False,bothways=True)
-    nl.update(atoms)
-    for i in range(len(C)):
-            if atoms.get_atomic_numbers()[i] == (8 or 16):
-                if C[i] == 1:
-                    indices, offsets = nl.get_neighbors(i)
-                    if len(indices) == 1:
-                        F.append(indices[0])
-                    else:
-                        print("There is a problema....",indices)
-                        exit()
-                    #print(i,atoms.get_atomic_numbers()[i],C[i],nl.get_neighbors(i))
-                    #for j in range(len(C)):
-                        #if atoms.get_all_distances()[i][j] <= nearest_neighbour[i] *1.2 and j != i:   
-                            #F.append(j)
-                else:
-                    #F.append(None)
-                    F.append(len(C))
-            else:
-                #F.append(None)
-                F.append(len(C)+1)
-    #print("F",F)
-    
-    """
-    B = sorted(F)
-    print("B",B)
-    """ 
-    """
-    A nex coordination list is created by adding the values 10 and 11
-    for the higher coordination oxygen atoms and other atom types, respectively.
-    This is to avoid having an error in the following loop, where the coordination
-    is checked and the values len(C) and len(C)+1 would be out of bound
-    """
-    c = list(C)
-    c.append(11)
-    c.append(12)
-    
-    """
-    for i in range(len(C)):
-        print(i,"F",F[i],c[F[i]])
-    exit()
-    """
-    
-    """
-    for i in range(len(C)):
-        print(i,atoms.get_atomic_numbers()[i],c[i],F[i],c[F[i]])
-    """
-    #print("Ctest",C,F)
-    
-    #I = []
-    #for i in range(len(F)):
-        #if F[i] < len(C):
-        #I.append(i)
-        #print(i,F[i],c[F[i]])
-    
-    #S = sorted(range(len(F)), key= lambda k:c[F[k]])
-    
-    """
-    I don't know what this is
-    S = []
-    for i in range(len(C)):
-        S.append(c[F[i]])
-    """
-    """
-    print("************************************")
-    for i in S:
-        print(i,F[i],c[F[i]])
-    print("************************************")
-    S=[]
-    """
-    
-    """
-    S is just a list of indices going from 0 to len(C)
-    """
-    S = list(range(len(C)))
-    
-    
-    a=[]
-    B=[]
-    #A_tmp = []
-    g=[]
-    K=[]
-    n_tests = 1000
-    #print("******************REMEMBER YOU ARE TESTING n_tests****************")
-    #n_tests = 50
-    for i in range(n_tests):
-        K.append([])
-    """
-    In the first part of the loop I generate the following lists:
-    g: it is a list of indices grouping together the atoms
-    linked to singly coordinated atoms, which have the same coordination
-    a: gives a list of indices of the order to pick from the atoms.whatever
-    in order to select the atoms in g
-    In the second loop the G and A lists are equivalent to the g and a lists,
-    but the indices g all appear once before appearing a second time. This way
-    first all O atoms linked to 6 coordinated atoms, once these lost one O
-    they are 5 coordinated atoms and should go after.
-    
-    **************************NEED TO****************************
-    2. once an atom is removed, the second time it should appear among the 
-        5 (or 4) coordinated ones.
-    """
-    #s = list(S)
-    l = [10,9,8,7,6,5,4,3,2,1,11,12]
-    #l=[4,5,6,7,8,9,10,11,12]
-    #print("BEGINNINGS OF THE LOOP")
-    while len(B) < len(C):
-        #print("HERE",len(B),len(C))
-        
-        #for j in range(1,13):
-        for j in l:
-            #print("JJ",j)
-            ind = 0
-            g = []
-            for i in range(len(F)):
-                #print(i,ind,i-ind,j,F[i-ind],c[F[i-ind]])
-                if c[F[i-ind]] == j:
-                    if j < 11:
-                        if F[i-ind] not in g:
-                            #print("J",j,i)
-                            g.append(F[i-ind])
-                            #print("gg",g)
-                            a.append(S[i-ind])
-                        #print("aa",a)
-                            F.pop(i-ind)
-                            S.pop(i-ind)
-                            ind += 1
-                        else:
-                            #This reduces the c of a Me atom is one O has already been removed
-                            c[F[i-ind]] = j-1
-                            #print("c",c[F[i-ind]])
-                    else:
-                        g.append(F[i-ind])
-                        a.append(S[i-ind])
-                        F.pop(i-ind)
-                        S.pop(i-ind)
-                        ind += 1
-            #while len(g) > 0:
-            #print(j,ind,g,a)
-            G = []
-            A = []
-            ind_2 = 0
-            #!Add here a if j > 11
-            for n in range(len(g)):
-                if j < 11:
-                    A.append(a[n-ind_2])
-                else:
-                    for w in range(n_tests):
-                        K[w].append(a[n-ind_2])
-                    #K.append(a[n-ind_2])
-                G.append(g[n-ind_2])
-                #A_tmp.append(a[n-ind_2])
-                g.pop(n-ind_2)
-                a.pop(n-ind_2)
-                ind_2 += 1
-            B.extend(G)
-            for y in range(n_tests):
-                shuffle(A)
-                K[y].extend(A)
-                #print(y,"A",A)
-            #print("B",len(B),B)
-            #print("B",len(B),B)
-    #print("A",A)
-    """
-    #Check on the randomised set
-    for i in range(len(C)):
-        print(i,A_tmp[i],K[i],atoms.get_atomic_numbers()[A_tmp[i]],C[A_tmp[i]],
-              atoms.get_atomic_numbers()[K[i]],C[K[i]])
-    exit()
-    """
-    """
-    for i in range(len(B)):
-        print(i,A[i],c[B[i]],atoms.get_atomic_numbers()[A[i]],C[A[i]])
-        #print(i,A[i],B[i],c[B[i]])    
-    """
-    #print("K",len(K),len(K[0]),K[0])
-    if debug == 1:
-        time_F1 = time.time()
-        print("Total time to calculate combinations", round(time_F1-time_F0,5)," s")
-    #print("Time make_F = ", time.time()-time_0_make_F)
-    return K
-    
-    """
-    THIS IS THE FIRST VERSION, WHERE IT WOULD WRITE THE VECTORS IN A 
-    6
-    6
-    6
-    10
-    20
-    6
-    6
-    6
-    WAY, MEANING THE DUPLICATED ATOMS APPEAR AFTER THE ONES THAT SHOULD'T BE REMOVED.
-    
-    #print("F",F)
-    while len(B) < len(C):
-        #ind = 0
-        #print("len",len(B),len(G))
-        for j in range(1,21):
-            #print("J",j)
-            ind = 0
-            G = []
-            for i in range(len(F)):
-                if F[i-ind] not in G:
-                    if c[F[i-ind]] == j:
-                        print("coordination",c[F[i-ind]])
-                        A.append(S[i-ind])
-                        G.append(F[i-ind])
-                        F.pop(i-ind)
-                        S.pop(i-ind)
-                        ind += 1
-            B.extend(G)
-                
-    print("*******A********",len(B),len(A))
-    for i in range(len(B)):
-        #print(A[i],B[i],c[B[i]])
-        print(B[i],c[B[i]])
-    exit()
-    print("B",B)
-    print("F",F)
-    print("A",A)
-    
-    return F,S
-    #print("I",I)
-    
-    #for i in I:
-        #print(i,F[i],C[F[i]])
-    
-    """
-    
-    """
-    for i in range(len(C)):
-        if F[A[i]] < len(C)+1:
-            print(i,"C",C[i],"A",A[i],"FA",F[A[i]],"M",C[F[A[i]]])
-            
-    Q = sorted(range(43), key= lambda k:C[F[A[k]]])
-    print("Q",Q)
-    return F
-    """ 
-def cart2sph(x, y, z):
-    hxy = np.hypot(x, y)
-    r = np.hypot(hxy, z)
-    el = np.arctan2(z, hxy)
-    az = np.arctan2(y, x)
-    return az, el, r
->>>>>>> 2793cd12
+    return (atoms, layers)